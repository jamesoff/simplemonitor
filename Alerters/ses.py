--- conflicted
+++ resolved
@@ -7,11 +7,7 @@
 
 import os
 
-<<<<<<< HEAD
 from .alerter import Alerter
-=======
-from Alerters.alerter import Alerter
->>>>>>> 75b3918a
 
 
 class SESAlerter(Alerter):
@@ -95,11 +91,7 @@
             message['Body'] = {'Text': {'Data': "Monitor %s%s failed earlier while this alerter was out of hours.\nFailed at: %s\nVirtual failure count: %d\nAdditional info: %s\nDescription: %s" % (name, host, self.format_datetime(monitor.first_failure_time()), monitor.virtual_fail_count(), monitor.get_result(), monitor.describe())}}
 
         else:
-<<<<<<< HEAD
-            print(("Unknown alert type %s" % type))
-=======
             print("Unknown alert type %s" % type)
->>>>>>> 75b3918a
             return
 
         mail['Message'] = message
@@ -109,18 +101,9 @@
                 client = boto3.client('ses', **self.ses_client_params)
                 client.send_email(**mail)
             except Exception as e:
-<<<<<<< HEAD
-                print(("Couldn't send mail: %s", e))
-                self.available = False
-        else:
-            print("dry_run: would send email:")
-            print(("Subject: %s" % message['Subject']['Data']))
-            print(("Body: %s" % message['Body']['Text']['Data']))
-=======
                 print("Couldn't send mail: %s" % e)
                 self.available = False
         else:
             print("dry_run: would send email:")
             print("Subject: %s" % message['Subject']['Data'])
-            print("Body: %s" % message['Body']['Text']['Data'])
->>>>>>> 75b3918a
+            print("Body: %s" % message['Body']['Text']['Data'])