--- conflicted
+++ resolved
@@ -61,13 +61,8 @@
         ok = True
         for k in list(self.monitors.keys()):
             for dependency in self.monitors[k]._dependencies:
-<<<<<<< HEAD
                 if dependency not in list(self.monitors.keys()):
-                    print(("Configuration error: dependency %s of monitor %s is not defined!" % (dependency, k)))
-=======
-                if dependency not in self.monitors.keys():
                     print("Configuration error: dependency %s of monitor %s is not defined!" % (dependency, k))
->>>>>>> 75b3918a
                     ok = False
         return ok
 
@@ -89,31 +84,14 @@
         while len(joblist) > 0:
             new_joblist = []
             if debug:
-<<<<<<< HEAD
-                print(("\nStarting loop:", joblist))
-            for monitor in joblist:
-                if debug:
-                    print(("Trying: %s" % monitor))
-=======
                 print("\nStarting loop:", joblist)
             for monitor in joblist:
                 if debug:
                     print("Trying: %s" % monitor)
->>>>>>> 75b3918a
                 if len(self.monitors[monitor].get_dependencies()) > 0:
                     # this monitor has outstanding deps, put it on the new joblist for next loop
                     new_joblist.append(monitor)
                     if debug:
-<<<<<<< HEAD
-                        print(("added %s to new joblist, is now" % monitor, new_joblist))
-                    for dep in self.monitors[monitor].get_dependencies():
-                        if debug:
-                            print(("  considering %s's dependency %s" % (monitor, dep), failed))
-                        if dep in failed:
-                            # oh wait, actually one of its deps failed, so we'll never be able to run it
-                            if verbose:
-                                print(("Doesn't look like %s worked, skipping %s" % (dep, monitor)))
-=======
                         print("added %s to new joblist, is now" % monitor, new_joblist)
                     for dep in self.monitors[monitor].get_dependencies():
                         if debug:
@@ -122,21 +100,14 @@
                             # oh wait, actually one of its deps failed, so we'll never be able to run it
                             if verbose:
                                 print("Doesn't look like %s worked, skipping %s" % (dep, monitor))
->>>>>>> 75b3918a
                             failed.append(monitor)
                             self.monitors[monitor].record_skip(dep)
                             try:
                                 new_joblist.remove(monitor)
                             except:
-<<<<<<< HEAD
-                                print(("Exception caught while trying to remove monitor %s with failed deps from new joblist." % monitor))
-                                if debug:
-                                    print(("new_joblist is currently", new_joblist))
-=======
                                 print("Exception caught while trying to remove monitor %s with failed deps from new joblist." % monitor)
                                 if debug:
                                     print("new_joblist is currently", new_joblist)
->>>>>>> 75b3918a
                             break
                     continue
                 try:
@@ -150,27 +121,13 @@
                         not_run = True
                         self.monitors[monitor].record_skip(None)
                         if verbose:
-<<<<<<< HEAD
-                            print(("Not run: %s" % monitor))
-=======
                             print("Not run: %s" % monitor)
->>>>>>> 75b3918a
                 except Exception as e:
                     if verbose:
                         sys.stderr.write("Monitor %s threw exception during run_test(): %s\n" % (monitor, e))
                 if self.monitors[monitor].get_error_count() > 0:
                     if self.monitors[monitor].virtual_fail_count() == 0:
                         if verbose:
-<<<<<<< HEAD
-                            print(("Warning: %s" % monitor))
-                    else:
-                        if verbose:
-                            print(("Fail: %s (%s)" % (monitor, self.monitors[monitor].last_result)))
-                    failed.append(monitor)
-                else:
-                    if verbose and not not_run:
-                        print(("Passed: %s" % monitor))
-=======
                             print("Warning: %s" % monitor)
                     else:
                         if verbose:
@@ -179,16 +136,11 @@
                 else:
                     if verbose and not not_run:
                         print("Passed: %s" % monitor)
->>>>>>> 75b3918a
                     for monitor2 in joblist:
                         self.monitors[monitor2].dependency_succeeded(monitor)
             joblist = copy.copy(new_joblist)
         if verbose:
-<<<<<<< HEAD
             print()
-=======
-            print("")
->>>>>>> 75b3918a
 
     def _print_pretty_results(self, keys):
         """Private function used by pretty_results.
@@ -198,22 +150,13 @@
             if reason == "":
                 print(service)
             else:
-<<<<<<< HEAD
-                print(("%s (%s)" % (service, reason)))
-=======
                 print("%s (%s)" % (service, reason))
->>>>>>> 75b3918a
 
     def pretty_results(self):
         """Display the current state of our monitors in a human-readable fashion."""
         if len(self.warning + self.failed + self.still_failing + self.skipped):
-<<<<<<< HEAD
             print()
-            print((datetime.datetime.now().isoformat()))
-=======
-            print("")
             print(datetime.datetime.now().isoformat())
->>>>>>> 75b3918a
 
         if len(self.warning):
             print("--> Warnings:")
@@ -252,38 +195,22 @@
             if self.monitors[key].remote_alerting:
                 # TODO: could potentially disable alerts by setting a monitor to remote alerting, but not having anywhere to send it!
                 if self.debug:
-<<<<<<< HEAD
-                    print(("skipping alert for monitor %s as it wants remote alerting" % key))
-=======
                     print("skipping alert for monitor %s as it wants remote alerting" % key)
->>>>>>> 75b3918a
                 continue
             try:
                 alerter.send_alert(key, self.monitors[key])
             except Exception as e:
-<<<<<<< HEAD
-                print(("exception caught while alerting for %s: %s" % (key, e)))
+                print("exception caught while alerting for %s: %s" % (key, e))
         for key in list(self.remote_monitors.keys()):
-=======
-                print("exception caught while alerting for %s: %s" % (key, e))
-        for key in self.remote_monitors.keys():
->>>>>>> 75b3918a
             try:
                 if self.remote_monitors[key].remote_alerting:
                     alerter.send_alert(key, self.remote_monitors[key])
                 else:
                     if self.debug:
-<<<<<<< HEAD
-                        print(("not alerting for monitor %s as it doesn't want remote alerts" % key))
-                    continue
-            except Exception as e:
-                print(("exception caught while alerting for %s: %s" % (key, e)))
-=======
                         print("not alerting for monitor %s as it doesn't want remote alerts" % key)
                     continue
             except Exception as e:
                 print("exception caught while alerting for %s: %s" % (key, e))
->>>>>>> 75b3918a
 
     def count_monitors(self):
         """Gets the number of monitors we have defined."""
@@ -316,9 +243,5 @@
     def update_remote_monitor(self, data, hostname):
         for monitor in list(data.keys()):
             if self.debug:
-<<<<<<< HEAD
-                print(("trying remote monitor %s" % monitor))
-=======
                 print("trying remote monitor %s" % monitor)
->>>>>>> 75b3918a
             self.remote_monitors[monitor] = pickle.loads(data[monitor])