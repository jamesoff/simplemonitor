--- conflicted
+++ resolved
@@ -367,11 +367,7 @@
 
     def run_test(self):
         """Always fails."""
-<<<<<<< HEAD
-        print(("error_count = %d, interval = %d --> %d" % (self.error_count, self.interval, self.error_count % self.interval)))
-=======
         print("error_count = %d, interval = %d --> %d" % (self.error_count, self.interval, self.error_count % self.interval))
->>>>>>> 75b3918a
         if (self.interval == 0) or (self.error_count == 0) or (self.error_count % self.interval != 0):
             self.record_fail("This monitor always fails.")
             return False
