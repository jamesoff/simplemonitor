--- conflicted
+++ resolved
@@ -73,9 +73,6 @@
     "MonitorUnixService",
     "MonitorWindowsDHCPScope",
     "MonitorZap",
-<<<<<<< HEAD
+    "RemoteHostsMonitor",
     "",
-=======
-    "RemoteHostsMonitor",
->>>>>>> 3db55d5a
 ]