--- conflicted
+++ resolved
@@ -20,11 +20,8 @@
 codecov = "*"
 coverage = "*"
 black = {markers = "python_version = '>= 3.6'"}
-<<<<<<< HEAD
 mypy = "*"
 bandit = "*"
-=======
->>>>>>> 39840bb0
 
 [pipenv]
 allow_prereleases = true