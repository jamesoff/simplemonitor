--- conflicted
+++ resolved
@@ -33,10 +33,7 @@
 import Alerters.execute
 import Alerters.slack
 import Alerters.pushover
-<<<<<<< HEAD
-=======
 import Alerters.nma
->>>>>>> 4b589310
 import Alerters.pushbullet
 
 
@@ -216,11 +213,8 @@
             a = Alerters.slack.SlackAlerter(config_options)
         elif type == "pushover":
             a = Alerters.pushover.PushoverAlerter(config_options)
-<<<<<<< HEAD
-=======
         elif type == "nma":
             a = Alerters.nma.NMAAlerter(config_options)
->>>>>>> 4b589310
         elif type == "pushbullet":
             a = Alerters.pushbullet.PushbulletAlerter(config_options)
         else:
